/// SnapshotItem is an item contained in a rootmulti.Store snapshot.
#[derive(Clone, PartialEq, ::prost::Message)]
pub struct SnapshotItem {
    /// item is the specific type of snapshot item.
    #[prost(oneof = "snapshot_item::Item", tags = "1, 2")]
    pub item: ::core::option::Option<snapshot_item::Item>,
}
/// Nested message and enum types in `SnapshotItem`.
pub mod snapshot_item {
    /// item is the specific type of snapshot item.
    #[derive(Clone, PartialEq, ::prost::Oneof)]
    pub enum Item {
        #[prost(message, tag = "1")]
        Store(super::SnapshotStoreItem),
        #[prost(message, tag = "2")]
        Iavl(super::SnapshotIavlItem),
    }
}
/// SnapshotStoreItem contains metadata about a snapshotted store.
#[derive(Clone, PartialEq, ::prost::Message)]
pub struct SnapshotStoreItem {
    #[prost(string, tag = "1")]
    pub name: ::prost::alloc::string::String,
}
/// SnapshotIAVLItem is an exported IAVL node.
#[derive(Clone, PartialEq, ::prost::Message)]
pub struct SnapshotIavlItem {
    #[prost(bytes = "vec", tag = "1")]
    pub key: ::prost::alloc::vec::Vec<u8>,
    #[prost(bytes = "vec", tag = "2")]
    pub value: ::prost::alloc::vec::Vec<u8>,
    #[prost(int64, tag = "3")]
    pub version: i64,
    #[prost(int32, tag = "4")]
    pub height: i32,
}
<<<<<<< HEAD
/// StoreKVPair is a KVStore KVPair used for listening to state changes (Sets and Deletes)
/// It optionally includes the StoreKey for the originating KVStore and a Boolean flag to distinguish between Sets and
/// Deletes
#[derive(Clone, PartialEq, ::prost::Message)]
pub struct StoreKvPair {
    /// the store key for the KVStore this pair originates from
    #[prost(string, tag="1")]
    pub store_key: ::prost::alloc::string::String,
    /// true indicates a delete operation, false indicates a set operation
    #[prost(bool, tag="2")]
    pub delete: bool,
    #[prost(bytes="vec", tag="3")]
    pub key: ::prost::alloc::vec::Vec<u8>,
    #[prost(bytes="vec", tag="4")]
    pub value: ::prost::alloc::vec::Vec<u8>,
=======
/// CommitInfo defines commit information used by the multi-store when committing
/// a version/height.
#[derive(Clone, PartialEq, ::prost::Message)]
pub struct CommitInfo {
    #[prost(int64, tag = "1")]
    pub version: i64,
    #[prost(message, repeated, tag = "2")]
    pub store_infos: ::prost::alloc::vec::Vec<StoreInfo>,
}
/// StoreInfo defines store-specific commit information. It contains a reference
/// between a store name and the commit ID.
#[derive(Clone, PartialEq, ::prost::Message)]
pub struct StoreInfo {
    #[prost(string, tag = "1")]
    pub name: ::prost::alloc::string::String,
    #[prost(message, optional, tag = "2")]
    pub commit_id: ::core::option::Option<CommitId>,
}
/// CommitID defines the committment information when a specific store is
/// committed.
#[derive(Clone, PartialEq, ::prost::Message)]
pub struct CommitId {
    #[prost(int64, tag = "1")]
    pub version: i64,
    #[prost(bytes = "vec", tag = "2")]
    pub hash: ::prost::alloc::vec::Vec<u8>,
>>>>>>> ff84aa7a
}<|MERGE_RESOLUTION|>--- conflicted
+++ resolved
@@ -34,23 +34,6 @@
     #[prost(int32, tag = "4")]
     pub height: i32,
 }
-<<<<<<< HEAD
-/// StoreKVPair is a KVStore KVPair used for listening to state changes (Sets and Deletes)
-/// It optionally includes the StoreKey for the originating KVStore and a Boolean flag to distinguish between Sets and
-/// Deletes
-#[derive(Clone, PartialEq, ::prost::Message)]
-pub struct StoreKvPair {
-    /// the store key for the KVStore this pair originates from
-    #[prost(string, tag="1")]
-    pub store_key: ::prost::alloc::string::String,
-    /// true indicates a delete operation, false indicates a set operation
-    #[prost(bool, tag="2")]
-    pub delete: bool,
-    #[prost(bytes="vec", tag="3")]
-    pub key: ::prost::alloc::vec::Vec<u8>,
-    #[prost(bytes="vec", tag="4")]
-    pub value: ::prost::alloc::vec::Vec<u8>,
-=======
 /// CommitInfo defines commit information used by the multi-store when committing
 /// a version/height.
 #[derive(Clone, PartialEq, ::prost::Message)]
@@ -77,5 +60,4 @@
     pub version: i64,
     #[prost(bytes = "vec", tag = "2")]
     pub hash: ::prost::alloc::vec::Vec<u8>,
->>>>>>> ff84aa7a
 }