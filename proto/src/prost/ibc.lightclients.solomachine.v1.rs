--- conflicted
+++ resolved
@@ -23,16 +23,9 @@
     /// public key of the solo machine
     #[prost(message, optional, tag = "1")]
     pub public_key: ::core::option::Option<::prost_types::Any>,
-<<<<<<< HEAD
-    /// diversifier allows the same public key to be re-used across different solo
-    /// machine clients (potentially on different chains) without being considered
-    /// misbehaviour.
-    #[prost(string, tag="2")]
-=======
     /// diversifier allows the same public key to be re-used across different solo machine clients
     /// (potentially on different chains) without being considered misbehaviour.
     #[prost(string, tag = "2")]
->>>>>>> ff84aa7a
     pub diversifier: ::prost::alloc::string::String,
     #[prost(uint64, tag = "3")]
     pub timestamp: u64,
