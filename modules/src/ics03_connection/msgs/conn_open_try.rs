--- conflicted
+++ resolved
@@ -204,22 +204,13 @@
 
 #[cfg(test)]
 pub mod test_util {
-    use ibc_proto::ibc::core::client::v1::Height;
-    use ibc_proto::ibc::core::connection::v1::MsgConnectionOpenTry as RawMsgConnectionOpenTry;
-<<<<<<< HEAD
-
-    use crate::ics03_connection::msgs::test_util::get_dummy_counterparty;
-    use crate::ics03_connection::msgs::test_util::get_dummy_counterparty_ics26;
-    use crate::ics03_connection::version::get_compatible_versions;
-    use crate::test_utils::{get_dummy_bech32_account, get_dummy_proof};
-=======
->>>>>>> d3d49be4
-
     use crate::ics03_connection::msgs::conn_open_try::MsgConnectionOpenTry;
     use crate::ics03_connection::msgs::test_util::get_dummy_raw_counterparty;
     use crate::ics03_connection::version::get_compatible_versions;
     use crate::ics24_host::identifier::{ClientId, ConnectionId};
     use crate::test_utils::{get_dummy_bech32_account, get_dummy_proof};
+    use ibc_proto::ibc::core::client::v1::Height;
+    use ibc_proto::ibc::core::connection::v1::MsgConnectionOpenTry as RawMsgConnectionOpenTry;
 
     /// Testing-specific helper methods.
     impl MsgConnectionOpenTry {
