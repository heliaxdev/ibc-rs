use std::collections::BTreeMap;
use std::convert::{TryFrom, TryInto};

use serde::Serialize;
use tendermint_proto::Protobuf;

use ibc_proto::ibc::mock::ClientState as RawMockClientState;
use ibc_proto::ibc::mock::ConsensusState as RawMockConsensusState;

use crate::ics02_client::client_def::{AnyClientState, AnyConsensusState};
use crate::ics02_client::client_type::ClientType;
use crate::ics02_client::error::Error;
use crate::ics02_client::error::Kind as ClientKind;
use crate::ics02_client::state::{ClientState, ConsensusState};
use crate::ics23_commitment::commitment::CommitmentRoot;
use crate::ics24_host::identifier::ChainId;
use crate::mock::header::MockHeader;
use crate::Height;

/// A mock of an IBC client record as it is stored in a mock context.
/// For testing ICS02 handlers mostly, cf. `MockClientContext`.
#[derive(Clone, Debug, Hash)]
pub struct MockClientRecord {
    /// The type of this client.
    pub client_type: ClientType,

    /// The client state (representing only the latest height at the moment).
    pub client_state: Option<AnyClientState>,

    /// Mapping of heights to consensus states for this client.
    pub consensus_states: BTreeMap<Height, AnyConsensusState>,
}

/// A mock of a client state. For an example of a real structure that this mocks, you can see
/// `ClientState` of ics07_tendermint/client_state.rs.
// TODO: `MockClientState` should evolve, at the very least needs a `is_frozen` boolean field.
<<<<<<< HEAD
#[derive(Copy, Clone, Default, Debug, PartialEq, Eq, Serialize, Hash)]
=======
#[derive(Copy, Clone, Debug, PartialEq, Eq, Serialize)]
>>>>>>> bfd3d8e3
pub struct MockClientState(pub MockHeader);

impl Protobuf<RawMockClientState> for MockClientState {}

impl MockClientState {
    pub fn latest_height(&self) -> Height {
        (self.0).height
    }
}

impl From<MockClientState> for AnyClientState {
    fn from(mcs: MockClientState) -> Self {
        Self::Mock(mcs)
    }
}

impl TryFrom<RawMockClientState> for MockClientState {
    type Error = Error;

    fn try_from(raw: RawMockClientState) -> Result<Self, Self::Error> {
        Ok(MockClientState(raw.header.unwrap().try_into()?))
    }
}

impl From<MockClientState> for RawMockClientState {
    fn from(value: MockClientState) -> Self {
        RawMockClientState {
            header: Some(ibc_proto::ibc::mock::Header {
                height: Some(value.0.height().into()),
                timestamp: (value.0).timestamp,
            }),
        }
    }
}

impl ClientState for MockClientState {
    fn chain_id(&self) -> ChainId {
        todo!()
    }

    fn client_type(&self) -> ClientType {
        ClientType::Mock
    }

    fn latest_height(&self) -> Height {
        self.0.height()
    }

    fn is_frozen(&self) -> bool {
        // TODO
        false
    }

    fn wrap_any(self) -> AnyClientState {
        AnyClientState::Mock(self)
    }
}

impl From<MockConsensusState> for MockClientState {
    fn from(cs: MockConsensusState) -> Self {
        Self(cs.0)
    }
}

#[derive(Copy, Clone, Debug, PartialEq, Eq, Serialize, Hash)]
pub struct MockConsensusState(pub MockHeader);

impl MockConsensusState {
    pub fn timestamp(&self) -> u64 {
        (self.0).timestamp
    }
}

impl Protobuf<RawMockConsensusState> for MockConsensusState {}

impl TryFrom<RawMockConsensusState> for MockConsensusState {
    type Error = Error;

    fn try_from(raw: RawMockConsensusState) -> Result<Self, Self::Error> {
        let raw_header = raw
            .header
            .ok_or_else(|| ClientKind::InvalidRawConsensusState.context("missing header"))?;

        Ok(Self(MockHeader::try_from(raw_header)?))
    }
}

impl From<MockConsensusState> for RawMockConsensusState {
    fn from(value: MockConsensusState) -> Self {
        RawMockConsensusState {
            header: Some(ibc_proto::ibc::mock::Header {
                height: Some(value.0.height().into()),
                timestamp: (value.0).timestamp,
            }),
        }
    }
}

impl From<MockConsensusState> for AnyConsensusState {
    fn from(mcs: MockConsensusState) -> Self {
        Self::Mock(mcs)
    }
}

impl ConsensusState for MockConsensusState {
    fn client_type(&self) -> ClientType {
        ClientType::Mock
    }

    fn root(&self) -> &CommitmentRoot {
        todo!()
    }

    fn validate_basic(&self) -> Result<(), Box<dyn std::error::Error>> {
        todo!()
    }

    fn wrap_any(self) -> AnyConsensusState {
        AnyConsensusState::Mock(self)
    }
}<|MERGE_RESOLUTION|>--- conflicted
+++ resolved
@@ -34,11 +34,7 @@
 /// A mock of a client state. For an example of a real structure that this mocks, you can see
 /// `ClientState` of ics07_tendermint/client_state.rs.
 // TODO: `MockClientState` should evolve, at the very least needs a `is_frozen` boolean field.
-<<<<<<< HEAD
-#[derive(Copy, Clone, Default, Debug, PartialEq, Eq, Serialize, Hash)]
-=======
-#[derive(Copy, Clone, Debug, PartialEq, Eq, Serialize)]
->>>>>>> bfd3d8e3
+#[derive(Copy, Clone, Debug, PartialEq, Eq, Serialize, Hash)]
 pub struct MockClientState(pub MockHeader);
 
 impl Protobuf<RawMockClientState> for MockClientState {}
