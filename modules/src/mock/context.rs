--- conflicted
+++ resolved
@@ -67,7 +67,6 @@
     /// All the connections in the store.
     connections: HashMap<ConnectionId, ConnectionEnd>,
 
-<<<<<<< HEAD
     /// All the channels in the store. TODO Make new key PortId X ChanneId
     channels: HashMap<(PortId, ChannelId), ChannelEnd>,
 
@@ -84,10 +83,9 @@
     next_sequence_ack: HashMap<(PortId, ChannelId), u64>,
 
     port_capabilities: HashMap<PortId, Capability>,
-=======
+  
     /// Counter for connection identifiers (see `next_connection_id`).
     connection_ids_counter: u32,
->>>>>>> f82f0bb6
 }
 
 /// Returns a MockContext with bare minimum initialization: no clients, no connections and no channels are
@@ -150,16 +148,14 @@
             client_ids_counter: 0,
             clients: Default::default(),
             client_connections: Default::default(),
-<<<<<<< HEAD
             channels: Default::default(),
             connection_channels: Default::default(),
             next_sequence_send: Default::default(),
             next_sequence_recv: Default::default(),
             next_sequence_ack: Default::default(),
             port_capabilities: Default::default(),
-=======
             connection_ids_counter: 0,
->>>>>>> f82f0bb6
+
         }
     }
 
