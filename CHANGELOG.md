# Changelog

## Unreleased Changes

### FEATURES

<<<<<<< HEAD
- [relayer-cli]
  - Implement command to query the channels associated with a connection ([#505])
=======
- Add support for streamlining releases ([#507])
>>>>>>> d3d832fa

### IMPROVEMENTS


<<<<<<< HEAD
[#505]: https://github.com/informalsystems/ibc-rs/issues/505
=======
[#507]: https://github.com/informalsystems/ibc-rs/issues/507
>>>>>>> d3d832fa

## v0.0.6
*December 23, 2020*

This release focuses on upgrading the relayer and ibc modules to the latest interfaces from the ecosystem:
tendermint-rs `v0.17`, which brings the protobuf changes from tendermint `v0.34.0`, plus alignment with
the latest cosmos proto versions from `v0.40.0-rc5` (sometimes called 'stargate-5').

### FEATURES
- Update to tendermint-rs version `0.17` ([#451])
- Update to cosmos-sdk IBC proto version `v0.40.0-rc5` ([#451])

- [relayer]
  - Implement packet relaying ([#379]) 
 
- [relayer-cli]
  - Packet CLIs for recv_packet ([#443])
  - Packet CLIs for acknowledging packets ([#468])

### IMPROVEMENTS
- [relayer]
  - Mock chain (implementing IBC handlers) and integration against CLI ([#158])
  - Relayer tests for client update (ping pong) against MockChain ([#381])
  - Relayer refactor to improve testing and add semantic dependencies ([#447]) 

[#158]: https://github.com/informalsystems/ibc-rs/issues/158
[#379]: https://github.com/informalsystems/ibc-rs/issues/379
[#381]: https://github.com/informalsystems/ibc-rs/issues/381
[#443]: https://github.com/informalsystems/ibc-rs/issues/443
[#447]: https://github.com/informalsystems/ibc-rs/issues/447
[#451]: https://github.com/informalsystems/ibc-rs/issues/451
[#468]: https://github.com/informalsystems/ibc-rs/issues/468


## v0.0.5
*December 2, 2020*

This release focuses on implementing relayer and relayer-cli functionality towards a full v0 implementation.
We now have the full-stack implementation for supporting client creation & updates, as well as connection- and channel handshakes.
We also consolidated our TLA+ specs into an "IBC Core TLA+ specification," and added ICS 020 spec. 

Special thanks to external contributors for this release: @CharlyCst ([#347], [#419]).

- [relayer-cli]
  - Add `--all` option to `light rm` command to remove all peers for a given chain ([#431])

[#431]: https://github.com/informalsystems/ibc-rs/issues/431

### FEATURES

- Update to tendermint-rs version `0.17-RC3` ([#403])
- [changelog] Added "unreleased" section in `CHANGELOG.MD` to help streamline releases ([#274])
- [modules]
    - Implement flexible connection id selection ([#332])
    - ICS 4 Domain Types for channel handshakes and packets ([#315], [#95])
    - Introduce LightBlock support for MockContext ([#389])
- [relayer]
    - Retrieve account sequence information from a chain using a GRPC client (#337)
    - Implementation of chain runtime for v0 ([#330])
    - Integrate relayer spike into relayer crate ([#335])
    - Implement `query_header_at_height` via plain RPC queries (no light client verification) ([#336])
    - Implement the relayer logic for connection handshake messages ([#358], [#359], [#360])
    - Implement the relayer logic for channel handshake messages ([#371], [#372], [#373], [#374])
- [relayer-cli]
    - Merge light clients config in relayer config and add commands to add/remove light clients ([#348])
    - CLI for client update message ([#277])
    - Implement the relayer CLI for connection handshake messages ([#358], [#359], [#360])
    - Implement the relayer CLI for channel handshake messages ([#371], [#372], [#373], [#374])
    - Added basic client, connection, and channel lifecyle in relayer v0 ([#376], [#377], [#378])
    - Implement commands to add and list keys for a chain ([#363])
    - Allow overriding of peer_id, height and hash in light add command ([#428])
- [proto-compiler]
    - Refactor and allow specifying a commit at which the Cosmos SDK should be checked out ([#366])
    - Add a `--tag` option to the `clone-sdk` command to check out a tag instead of a commit ([#369])
    - Fix `--out` command line parameter (instead of `--path`) ([#419])
- [spec/relayer]
    - ICS 020 spec in TLA+ ([#386])
    - Prepare IBC Core TLA+ specs ([#404])

### IMPROVEMENTS

- [relayer]
    - Pin chain runtime against Tokio 0.2 by downgrading for 0.3 to avoid dependency hell ([#415], follow up to [#402])
- [relayer-cli]
    - Split tasks spawned by CLI commands into their own modules ([#331])
    - V0 command implementation ([#346])
- [modules]
    - Split `msgs.rs` of ICS002 in separate modules ([#367])
    - Fixed inconsistent versioning for ICS003 and ICS004 ([#97])
    - Fixed `get_sign_bytes` method for messages ([#98])
    - Homogenize ConnectionReader trait so that all functions return owned objects ([#347])
    - Align with tendermint-rs in the domain type definition of `block::Id` ([#338])


[#95]: https://github.com/informalsystems/ibc-rs/issues/95
[#97]: https://github.com/informalsystems/ibc-rs/issues/97
[#98]: https://github.com/informalsystems/ibc-rs/issues/98
[#274]: https://github.com/informalsystems/ibc-rs/issues/274
[#277]: https://github.com/informalsystems/ibc-rs/issues/277
[#315]: https://github.com/informalsystems/ibc-rs/issues/315
[#330]: https://github.com/informalsystems/ibc-rs/issues/330
[#332]: https://github.com/informalsystems/ibc-rs/issues/332
[#335]: https://github.com/informalsystems/ibc-rs/pull/335
[#336]: https://github.com/informalsystems/ibc-rs/issues/336
[#337]: https://github.com/informalsystems/ibc-rs/issues/337
[#338]: https://github.com/informalsystems/ibc-rs/issues/338
[#346]: https://github.com/informalsystems/ibc-rs/issues/346
[#347]: https://github.com/informalsystems/ibc-rs/issues/347
[#348]: https://github.com/informalsystems/ibc-rs/pull/348
[#358]: https://github.com/informalsystems/ibc-rs/issues/358
[#359]: https://github.com/informalsystems/ibc-rs/issues/359
[#360]: https://github.com/informalsystems/ibc-rs/issues/360
[#363]: https://github.com/informalsystems/ibc-rs/issues/363
[#366]: https://github.com/informalsystems/ibc-rs/issues/366
[#367]: https://github.com/informalsystems/ibc-rs/issues/367
[#368]: https://github.com/informalsystems/ibc-rs/issues/368
[#369]: https://github.com/informalsystems/ibc-rs/pull/369
[#371]: https://github.com/informalsystems/ibc-rs/issues/371
[#372]: https://github.com/informalsystems/ibc-rs/issues/372
[#373]: https://github.com/informalsystems/ibc-rs/issues/373
[#374]: https://github.com/informalsystems/ibc-rs/issues/374
[#376]: https://github.com/informalsystems/ibc-rs/issues/376
[#377]: https://github.com/informalsystems/ibc-rs/issues/377
[#378]: https://github.com/informalsystems/ibc-rs/issues/378
[#386]: https://github.com/informalsystems/ibc-rs/issues/386
[#389]: https://github.com/informalsystems/ibc-rs/issues/389
[#402]: https://github.com/informalsystems/ibc-rs/issues/402
[#403]: https://github.com/informalsystems/ibc-rs/issues/403
[#404]: https://github.com/informalsystems/ibc-rs/issues/404
[#419]: https://github.com/informalsystems/ibc-rs/issues/419
[#415]: https://github.com/informalsystems/ibc-rs/issues/415
[#428]: https://github.com/informalsystems/ibc-rs/issues/428
[changelog]: https://github.com/informalsystems/ibc-rs/tree/master/CHANGELOG.md
[proto-compiler]: https://github.com/informalsystems/ibc-rs/tree/master/proto-compiler

## v0.0.4
*October 19, 2020*

This release focuses on alignment with the Cosmos ecosystem: adaptations to Tendermint-rs 0.16 and subsequently to 0.17 (`0.17.0-rc1`), and numerous protobuf updates following latest stargate releases.

Additional highlights:
- Adding DomainTypes and (de)serialization capability to ICS02 and ICS03 messages and structures.
- Improvements of the IBC message processor framework (handlers, contexts and mocks).
- Added initial implementations for the ICS26 (routing module) and ICS18 (basic relayer algorithms module) for use in testing.
- Also added support for packet handling in the relayer algorithm specifications.

### BREAKING CHANGES:
- [relayer] & [modules] Alignment with ecosystem updates:
    - Compatibility with the latest protobuf (Gaia stargate-3 and stargate-4) ([#191], [#272], [#273], [#278]) 
    - Adaptations to tendermint 0.17 ([#286], [#293], [#300], [#302], [#308])
- [relayer] UX improvement: Remove proof option from client connections command ([#205])

### FEATURES:
- [modules/ics03] ICS03 Ack and Confirm message processors ([#223])
- [relayer-cli]
    - Relayer CLIs for client messages ([#207])
    - Relayer CLIs for connection-open-init ([#206])
    - Queries for consensus state and client state ([#149], [#150])
- [modules] Routing module minimal implementation for MVP ([#159], [#232])
- [spec/relayer] Relayer specification for packet handling ([#229], [#234], [#237])
- [spec/relayer] Basic packet handling in TLA+([#124])
- [modules] Basic relayer functionality: a test with ClientUpdate ping-pong between two mocked chains ([#276])

### IMPROVEMENTS:
- [modules] Implemented the `DomainType` trait for IBC proto structures ([#245], [#249]).
- [modules] & [ibc-proto] Several improvements to message processors, among which ([#218]):
    - ICS03 connection handshake protocol initial implementation and tests ([#160])
    - Add capability to decode from protobuf Any* type into Tendermint and Mock client states 
    - Cleanup Any* client wrappers related code
    - Migrate handlers to newer protobuf definitions ([#226])
    - Extend client context mock ([#221])
    - Context mock simplifications and cleanup ([#269], [#295], [#296], [#297])
- [modules/ics03] Split `msgs.rs` in multiple files, implement `From` for all messages ([#253])
- [ibc-proto]
    - Move ibc-proto source code into ibc-rs ([#142]) and fixed code deduplication ([#282], [#284])
    - Consolidate proto-compiler logic [#241]
- [spec/relayer] Add support for APALACHE to the Relayer TLA+ spec ([#165])
- [relayer] Update to tendermint v.0.16 and integrate with the new light client implementation ([#90], [#243])

### BUG FIXES:
- [modules] Removed "Uninitialized" state from connection ([#217])
- [relayer-cli] Fix for client query subcommands ([#231])
- [disclosure-log] & [spec/connection-handshake] Disclosed bugs in ICS3 version negotiation and proposed a fix ([#209], [#213])

[#90]: https://github.com/informalsystems/ibc-rs/issues/90
[#124]: https://github.com/informalsystems/ibc-rs/issues/124
[#142]: https://github.com/informalsystems/ibc-rs/issues/142
[#149]: https://github.com/informalsystems/ibc-rs/issues/149
[#150]: https://github.com/informalsystems/ibc-rs/issues/150
[#159]: https://github.com/informalsystems/ibc-rs/issues/159
[#160]: https://github.com/informalsystems/ibc-rs/issues/160
[#165]: https://github.com/informalsystems/ibc-rs/issues/165
[#191]: https://github.com/informalsystems/ibc-rs/issues/191
[#205]: https://github.com/informalsystems/ibc-rs/issues/205
[#206]: https://github.com/informalsystems/ibc-rs/issues/206
[#207]: https://github.com/informalsystems/ibc-rs/issues/207
[#209]: https://github.com/informalsystems/ibc-rs/issues/209
[#213]: https://github.com/informalsystems/ibc-rs/issues/213
[#217]: https://github.com/informalsystems/ibc-rs/issues/217
[#218]: https://github.com/informalsystems/ibc-rs/issues/218
[#221]: https://github.com/informalsystems/ibc-rs/issues/221
[#223]: https://github.com/informalsystems/ibc-rs/issues/223
[#226]: https://github.com/informalsystems/ibc-rs/issues/226
[#229]: https://github.com/informalsystems/ibc-rs/issues/229
[#231]: https://github.com/informalsystems/ibc-rs/issues/231
[#232]: https://github.com/informalsystems/ibc-rs/issues/232
[#234]: https://github.com/informalsystems/ibc-rs/issues/234
[#237]: https://github.com/informalsystems/ibc-rs/issues/237
[#241]: https://github.com/informalsystems/ibc-rs/issues/241
[#243]: https://github.com/informalsystems/ibc-rs/issues/243
[#245]: https://github.com/informalsystems/ibc-rs/issues/245
[#249]: https://github.com/informalsystems/ibc-rs/issues/249
[#253]: https://github.com/informalsystems/ibc-rs/issues/253
[#269]: https://github.com/informalsystems/ibc-rs/issues/269
[#272]: https://github.com/informalsystems/ibc-rs/issues/272
[#273]: https://github.com/informalsystems/ibc-rs/issues/273
[#276]: https://github.com/informalsystems/ibc-rs/issues/276
[#278]: https://github.com/informalsystems/ibc-rs/issues/278
[#282]: https://github.com/informalsystems/ibc-rs/issues/282
[#284]: https://github.com/informalsystems/ibc-rs/issues/284
[#286]: https://github.com/informalsystems/ibc-rs/issues/286
[#293]: https://github.com/informalsystems/ibc-rs/issues/293
[#295]: https://github.com/informalsystems/ibc-rs/issues/295
[#296]: https://github.com/informalsystems/ibc-rs/issues/296
[#297]: https://github.com/informalsystems/ibc-rs/issues/297
[#300]: https://github.com/informalsystems/ibc-rs/issues/300
[#302]: https://github.com/informalsystems/ibc-rs/issues/302
[#308]: https://github.com/informalsystems/ibc-rs/issues/308
[ibc-proto]: https://github.com/informalsystems/ibc-rs/tree/master/proto
[disclosure-log]: https://github.com/informalsystems/ibc-rs/blob/master/docs/disclosure-log.md
[spec/connection-handshake]: https://github.com/informalsystems/ibc-rs/tree/master/docs/spec/connection-handshake
[relayer]: https://github.com/informalsystems/ibc-rs/tree/master/relayer

## v0.0.3
*September 1, 2020*

This release focuses on the IBC message processor framework and initial
implementations in ICS02 and ICS07. It also introduces an initial specification for the relayer algorithm.

Other highlights:
- The modules crate is published as [ibc](https://crates.io/crates/ibc) in crates.io
- ADR-001 and ADR-003 are complete. 🎉

### BREAKING CHANGES:
- [modules] Renamed `modules` crate to `ibc` crate. Version number for the new crate is not reset. ([#198])
- [modules/ics02] `ConnectionId`s are now decoded to `Vec<ConnectionId>` and validated instead of `Vec<String>` ([#185])
- [modules/ics03] Removed `Connection` and `ConnectionCounterparty` traits ([#193])
- [modules/ics04] Removed `Channel` and `ChannelCounterparty` traits ([#192])

### FEATURES:
- [modules/ics02] partial implementation of message handler ([#119], [#194])
- [modules/ics07] partial implementation of message handler ([#119], [#194])
- [architecture/ADR-003] Proposal for IBC handler (message processor) architecture ([#119], [#194])
- [spec/relayer] Detailed technical specification of the relayer algorithm with focus on client update ([#84])
- [architecture/ADR-001] Documentation for the repository structure ([#1])
- [architecture/FSM-1] Connection Handshake FSM English description ([#122])

### IMPROVEMENTS:
- [contributing] Updated CONTRIBUTING.md. Please read before opening PRs ([#195])
- [relayer-cli] Refactor ConnectionId decoding in `query client` ([#185])

### BUG FIXES:
- [modules/ics24] Identifiers limit update according to ICS specs ([#168])

[spec/relayer]: https://github.com/informalsystems/ibc-rs/blob/master/docs/spec/relayer/Relayer.md
[#84]: https://github.com/informalsystems/ibc-rs/issues/84
[architecture/ADR-001]: https://github.com/informalsystems/ibc-rs/blob/master/docs/architecture/adr-001-repo.md
[#1]: https://github.com/informalsystems/ibc-rs/issues/1
[contributing]: https://github.com/informalsystems/ibc-rs/blob/master/CONTRIBUTING.md
[#195]: https://github.com/informalsystems/ibc-rs/pull/195
[modules]: https://github.com/informalsystems/ibc-rs/tree/master/modules
[#198]: https://github.com/informalsystems/ibc-rs/issues/198
[modules/ics02]: https://github.com/informalsystems/ibc-rs/tree/master/modules/src/ics02_client
[#185]: https://github.com/informalsystems/ibc-rs/issues/185
[modules/ics03]: https://github.com/informalsystems/ibc-rs/tree/master/modules/src/ics03_connection
[#193]: https://github.com/informalsystems/ibc-rs/issues/193
[modules/ics04]: https://github.com/informalsystems/ibc-rs/tree/master/modules/src/ics04_channel
[#192]: https://github.com/informalsystems/ibc-rs/issues/192
[relayer-cli]: https://github.com/informalsystems/ibc-rs/tree/master/relayer-cli
[architecture/FSM-1]: https://github.com/informalsystems/ibc-rs/blob/master/docs/architecture/fsm-async-connection.md
[#122]: https://github.com/informalsystems/ibc-rs/issues/122
[architecture/ADR-003]: https://github.com/informalsystems/ibc-rs/blob/master/docs/architecture/adr-003-handler-implementation.md
[#119]: https://github.com/informalsystems/ibc-rs/issues/119
[#194]: https://github.com/informalsystems/ibc-rs/issues/194
[modules/ics24]: https://github.com/informalsystems/ibc-rs/tree/master/modules/src/ics24_host
[#168]: https://github.com/informalsystems/ibc-rs/issues/168
[modules/ics07]: https://github.com/informalsystems/ibc-rs/tree/master/modules/src/ics07_tendermint

## v0.0.2

*August 1, 2020*

This release is focused on updating the query system from amino to protobuf,
implementing a few queries from the CLI, and establishing an initial testing framework
that will support multiple chain types.

It does not target a stable release of Cosmos-SDK chains, but is tracking
the latest state of development towards the Cosmos-SDK Stargate release.

### BREAKING CHANGES:

- [modules|relayer] Refactor queries, paths, and Chain trait to reduce code and use
  protobuf instead of Amino.
        [\#152](https://github.com/informalsystems/ibc-rs/pull/152),
        [\#174](https://github.com/informalsystems/ibc-rs/pull/174),
        [\#155](https://github.com/informalsystems/ibc-rs/pull/155)
- [repo] Moved relayer/cli to relayer-cli, relayer/relay to relayer. [\#183](https://github.com/informalsystems/ibc-rs/pull/183)
  
### FEATURES:

- [relayer] Query connections given client id. [\#169](https://github.com/informalsystems/ibc-rs/pull/169)
- [relayer] Query connection given connection id. [\#136](https://github.com/informalsystems/ibc-rs/pull/136)
- [relayer] Query channel given channel id and port [\#163](https://github.com/informalsystems/ibc-rs/pull/163)
- [spec] Channel closing datagrams in TLA+ [\#141](https://github.com/informalsystems/ibc-rs/pull/141)

### IMPROVEMENTS:

- [ci] Framework (scripts and Github Actions) for integration testing the relayer queries against 
    the Cosmos-SDK's `simd` binary with prepopulated IBC state in the genesis
        [\#140](https://github.com/informalsystems/ibc-rs/pull/140),
        [\#184](https://github.com/informalsystems/ibc-rs/pull/184)
- [relayer|modules] Implemented better Raw type handling. [\#156](https://github.com/informalsystems/ibc-rs/pull/156)
- [repo] Add rust-toolchain file. [\#154](https://github.com/informalsystems/ibc-rs/pull/154)
   
### BUG FIXES:

- [modules] Fixed the identifiers limits according to updated ics spec. [\#189](https://github.com/informalsystems/ibc-rs/pull/189)
- [modules/relayer] Remove some warnings triggered during compilation due to dependency specification. [\#132](https://github.com/informalsystems/ibc-rs/pull/132)
- [modules] Fix nightly runs. [\#161](https://github.com/informalsystems/ibc-rs/pull/161)
- [repo] Fix for incomplete licence terms. [\#153](https://github.com/informalsystems/ibc-rs/pull/153)
  
## 0.0.1

*July 1st, 2020*

This is the initial prototype release of an IBC relayer and TLA+ specifications.
There are no compatibility guarantees until v0.1.0.

Includes:

- Configuration file definition and validation
- Client state, consensus state, connection, channel queries.
    - Note: deserialization is unimplemented as it has dependency on migration to protobuf for ABCI queries
- Per chain light clients threads are created and headers are periodically retrieved and verified.
- Per chain IBC event monitor threads are spawned and main event handler that receives them.
    - Note: the event handler just displays the events.
- IBC Modules partial implementation for datastructures, messages and queries.
- Some English and TLA+ specifications for Connection & Channel Handshake as well as naive relayer algorithm.<|MERGE_RESOLUTION|>--- conflicted
+++ resolved
@@ -4,21 +4,16 @@
 
 ### FEATURES
 
-<<<<<<< HEAD
+- Add support for streamlining releases ([#507])
 - [relayer-cli]
   - Implement command to query the channels associated with a connection ([#505])
-=======
-- Add support for streamlining releases ([#507])
->>>>>>> d3d832fa
 
 ### IMPROVEMENTS
 
 
-<<<<<<< HEAD
 [#505]: https://github.com/informalsystems/ibc-rs/issues/505
-=======
 [#507]: https://github.com/informalsystems/ibc-rs/issues/507
->>>>>>> d3d832fa
+
 
 ## v0.0.6
 *December 23, 2020*
