--- conflicted
+++ resolved
@@ -10,14 +10,9 @@
 use tokio::runtime::Runtime;
 
 use ibc::downcast;
-<<<<<<< HEAD
-use ibc::events::IBCEvent;
+use ibc::events::IbcEvent;
 use ibc::ics02_client::client_consensus::AnyConsensusStateWithHeight;
 use ibc::ics02_client::client_state::AnyClientState;
-=======
-use ibc::events::IbcEvent;
-use ibc::ics02_client::client_def::AnyClientState;
->>>>>>> d3d49be4
 use ibc::ics03_connection::connection::ConnectionEnd;
 use ibc::ics04_channel::channel::ChannelEnd;
 use ibc::ics04_channel::packet::{PacketMsgType, Sequence};
@@ -224,9 +219,6 @@
         unimplemented!()
     }
 
-<<<<<<< HEAD
-    fn query_txs(&self, _request: QueryTxRequest) -> Result<Vec<IBCEvent>, Error> {
-=======
     fn query_next_sequence_receive(
         &self,
         _request: QueryNextSequenceReceiveRequest,
@@ -234,8 +226,7 @@
         unimplemented!()
     }
 
-    fn query_txs(&self, _request: QueryPacketEventDataRequest) -> Result<Vec<IbcEvent>, Error> {
->>>>>>> d3d49be4
+    fn query_txs(&self, _request: QueryTxRequest) -> Result<Vec<IbcEvent>, Error> {
         unimplemented!()
     }
 
