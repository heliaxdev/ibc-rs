use std::fmt::Debug;
use std::sync::Arc;

use crossbeam_channel as channel;
use dyn_clone::DynClone;
use serde::{Serialize, Serializer};

use ibc::ics02_client::client_consensus::{AnyConsensusState, AnyConsensusStateWithHeight};
use ibc::ics02_client::client_misbehaviour::AnyMisbehaviour;
use ibc::ics02_client::client_state::AnyClientState;
use ibc::ics02_client::events::UpdateClient;
use ibc::{
    events::IbcEvent,
    ics02_client::header::AnyHeader,
    ics03_connection::{connection::ConnectionEnd, version::Version},
    ics04_channel::{
        channel::ChannelEnd,
        packet::{PacketMsgType, Sequence},
    },
    ics23_commitment::commitment::CommitmentPrefix,
    ics24_host::identifier::{ChainId, ChannelId, ClientId, ConnectionId, PortId},
    proofs::Proofs,
    signer::Signer,
    Height,
};
use ibc_proto::ibc::core::channel::v1::{
    PacketState, QueryNextSequenceReceiveRequest, QueryPacketAcknowledgementsRequest,
    QueryPacketCommitmentsRequest, QueryUnreceivedAcksRequest, QueryUnreceivedPacketsRequest,
};
use ibc_proto::ibc::core::client::v1::QueryClientStatesRequest;
use ibc_proto::ibc::core::client::v1::QueryConsensusStatesRequest;
use ibc_proto::ibc::core::commitment::v1::MerkleProof;
pub use prod::ProdChainHandle;

use crate::connection::ConnectionMsgType;
use crate::keyring::store::KeyEntry;
use crate::{error::Error, event::monitor::EventBatch};
use ibc::query::QueryTxRequest;

mod prod;

pub type Subscription = channel::Receiver<Arc<EventBatch>>;

pub type ReplyTo<T> = channel::Sender<Result<T, Error>>;
pub type Reply<T> = channel::Receiver<Result<T, Error>>;

pub fn reply_channel<T>() -> (ReplyTo<T>, Reply<T>) {
    channel::bounded(1)
}

/// Requests that a `ChainHandle` may send to a `ChainRuntime`.
#[derive(Clone, Debug)]
pub enum ChainRequest {
    Terminate {
        reply_to: ReplyTo<()>,
    },

    Subscribe {
        reply_to: ReplyTo<Subscription>,
    },

    SendMsgs {
        proto_msgs: Vec<prost_types::Any>,
        reply_to: ReplyTo<Vec<IbcEvent>>,
    },

    GetMinimalSet {
        from: Height,
        to: Height,
        reply_to: ReplyTo<Vec<AnyHeader>>,
    },

    Signer {
        reply_to: ReplyTo<Signer>,
    },

    Key {
        reply_to: ReplyTo<KeyEntry>,
    },

    ModuleVersion {
        port_id: PortId,
        reply_to: ReplyTo<String>,
    },

    QueryLatestHeight {
        reply_to: ReplyTo<Height>,
    },

    BuildHeader {
        trusted_height: Height,
        target_height: Height,
        reply_to: ReplyTo<AnyHeader>,
    },

    BuildClientState {
        height: Height,
        reply_to: ReplyTo<AnyClientState>,
    },

    BuildConsensusState {
        height: Height,
        reply_to: ReplyTo<AnyConsensusState>,
    },

    BuildMisbehaviour {
        update_event: UpdateClient,
        latest_chain_height: Height,
        reply_to: ReplyTo<Option<AnyMisbehaviour>>,
    },

    BuildConnectionProofsAndClientState {
        message_type: ConnectionMsgType,
        connection_id: ConnectionId,
        client_id: ClientId,
        height: Height,
        reply_to: ReplyTo<(Option<AnyClientState>, Proofs)>,
    },

    QueryClients {
        request: QueryClientStatesRequest,
        reply_to: ReplyTo<Vec<ClientId>>,
    },

    QueryClientState {
        client_id: ClientId,
        height: Height,
        reply_to: ReplyTo<AnyClientState>,
    },

<<<<<<< HEAD
    QueryConsensusStates {
        request: QueryConsensusStatesRequest,
        reply_to: ReplyTo<Vec<AnyConsensusStateWithHeight>>,
=======
    QueryUpgradedClientState {
        height: Height,
        reply_to: ReplyTo<(AnyClientState, MerkleProof)>,
    },

    QueryUpgradedConsensusState {
        height: Height,
        reply_to: ReplyTo<(AnyConsensusState, MerkleProof)>,
>>>>>>> 11f38795
    },

    QueryCommitmentPrefix {
        reply_to: ReplyTo<CommitmentPrefix>,
    },

    QueryCompatibleVersions {
        reply_to: ReplyTo<Vec<Version>>,
    },

    QueryConnection {
        connection_id: ConnectionId,
        height: Height,
        reply_to: ReplyTo<ConnectionEnd>,
    },

    QueryChannel {
        port_id: PortId,
        channel_id: ChannelId,
        height: Height,
        reply_to: ReplyTo<ChannelEnd>,
    },

    QueryNextSequenceReceive {
        request: QueryNextSequenceReceiveRequest,
        reply_to: ReplyTo<Sequence>,
    },

    ProvenClientState {
        client_id: ClientId,
        height: Height,
        reply_to: ReplyTo<(AnyClientState, MerkleProof)>,
    },

    ProvenConnection {
        connection_id: ConnectionId,
        height: Height,
        reply_to: ReplyTo<(ConnectionEnd, MerkleProof)>,
    },

    ProvenClientConsensus {
        client_id: ClientId,
        consensus_height: Height,
        height: Height,
        reply_to: ReplyTo<(AnyConsensusState, MerkleProof)>,
    },

    BuildChannelProofs {
        port_id: PortId,
        channel_id: ChannelId,
        height: Height,
        reply_to: ReplyTo<Proofs>,
    },

    BuildPacketProofs {
        packet_type: PacketMsgType,
        port_id: PortId,
        channel_id: ChannelId,
        sequence: Sequence,
        height: Height,
        reply_to: ReplyTo<(Vec<u8>, Proofs)>,
    },

    QueryPacketCommitments {
        request: QueryPacketCommitmentsRequest,
        reply_to: ReplyTo<(Vec<PacketState>, Height)>,
    },

    QueryUnreceivedPackets {
        request: QueryUnreceivedPacketsRequest,
        reply_to: ReplyTo<Vec<u64>>,
    },

    QueryPacketAcknowledgement {
        request: QueryPacketAcknowledgementsRequest,
        reply_to: ReplyTo<(Vec<PacketState>, Height)>,
    },

    QueryUnreceivedAcknowledgement {
        request: QueryUnreceivedAcksRequest,
        reply_to: ReplyTo<Vec<u64>>,
    },

    QueryPacketEventData {
        request: QueryTxRequest,
        reply_to: ReplyTo<Vec<IbcEvent>>,
    },
}

// Make `clone` accessible to a ChainHandle object
dyn_clone::clone_trait_object!(ChainHandle);

pub trait ChainHandle: DynClone + Send + Sync + Debug {
    fn id(&self) -> ChainId;

    fn subscribe(&self) -> Result<Subscription, Error>;

    /// Send a transaction with `msgs` to chain.
    fn send_msgs(&self, proto_msgs: Vec<prost_types::Any>) -> Result<Vec<IbcEvent>, Error>;

    fn get_minimal_set(&self, from: Height, to: Height) -> Result<Vec<AnyHeader>, Error>;

    fn get_signer(&self) -> Result<Signer, Error>;

    fn get_key(&self) -> Result<KeyEntry, Error>;

    fn module_version(&self, port_id: &PortId) -> Result<String, Error>;

    fn query_latest_height(&self) -> Result<Height, Error>;

    fn query_clients(&self, request: QueryClientStatesRequest) -> Result<Vec<ClientId>, Error>;

    fn query_client_state(
        &self,
        client_id: &ClientId,
        height: Height,
    ) -> Result<AnyClientState, Error>;

<<<<<<< HEAD
    fn query_consensus_states(
        &self,
        request: QueryConsensusStatesRequest,
    ) -> Result<Vec<AnyConsensusStateWithHeight>, Error>;
=======
    fn query_upgraded_client_state(
        &self,
        height: Height,
    ) -> Result<(AnyClientState, MerkleProof), Error>;

    fn query_upgraded_consensus_state(
        &self,
        height: Height,
    ) -> Result<(AnyConsensusState, MerkleProof), Error>;
>>>>>>> 11f38795

    fn query_commitment_prefix(&self) -> Result<CommitmentPrefix, Error>;

    fn query_compatible_versions(&self) -> Result<Vec<Version>, Error>;

    fn query_connection(
        &self,
        connection_id: &ConnectionId,
        height: Height,
    ) -> Result<ConnectionEnd, Error>;

    fn query_next_sequence_receive(
        &self,
        request: QueryNextSequenceReceiveRequest,
    ) -> Result<Sequence, Error>;

    fn query_channel(
        &self,
        port_id: &PortId,
        channel_id: &ChannelId,
        height: Height,
    ) -> Result<ChannelEnd, Error>;

    fn proven_client_state(
        &self,
        client_id: &ClientId,
        height: Height,
    ) -> Result<(AnyClientState, MerkleProof), Error>;

    fn proven_connection(
        &self,
        connection_id: &ConnectionId,
        height: Height,
    ) -> Result<(ConnectionEnd, MerkleProof), Error>;

    fn proven_client_consensus(
        &self,
        client_id: &ClientId,
        consensus_height: Height,
        height: Height,
    ) -> Result<(AnyConsensusState, MerkleProof), Error>;

    fn build_header(
        &self,
        trusted_height: Height,
        target_height: Height,
    ) -> Result<AnyHeader, Error>;

    /// Constructs a client state at the given height
    fn build_client_state(&self, height: Height) -> Result<AnyClientState, Error>;

    /// Constructs a consensus state at the given height
    fn build_consensus_state(&self, height: Height) -> Result<AnyConsensusState, Error>;

    fn build_misbehaviour(
        &self,
        update: UpdateClient,
        latest_chain_height: Height,
    ) -> Result<Option<AnyMisbehaviour>, Error>;

    fn build_connection_proofs_and_client_state(
        &self,
        message_type: ConnectionMsgType,
        connection_id: &ConnectionId,
        client_id: &ClientId,
        height: Height,
    ) -> Result<(Option<AnyClientState>, Proofs), Error>;

    fn build_channel_proofs(
        &self,
        port_id: &PortId,
        channel_id: &ChannelId,
        height: Height,
    ) -> Result<Proofs, Error>;

    fn build_packet_proofs(
        &self,
        packet_type: PacketMsgType,
        port_id: &PortId,
        channel_id: &ChannelId,
        sequence: Sequence,
        height: Height,
    ) -> Result<(Vec<u8>, Proofs), Error>;

    fn query_packet_commitments(
        &self,
        request: QueryPacketCommitmentsRequest,
    ) -> Result<(Vec<PacketState>, Height), Error>;

    fn query_unreceived_packets(
        &self,
        request: QueryUnreceivedPacketsRequest,
    ) -> Result<Vec<u64>, Error>;

    fn query_packet_acknowledgements(
        &self,
        request: QueryPacketAcknowledgementsRequest,
    ) -> Result<(Vec<PacketState>, Height), Error>;

    fn query_unreceived_acknowledgement(
        &self,
        request: QueryUnreceivedAcksRequest,
    ) -> Result<Vec<u64>, Error>;

    fn query_txs(&self, request: QueryTxRequest) -> Result<Vec<IbcEvent>, Error>;
}

impl Serialize for dyn ChainHandle {
    fn serialize<S>(&self, serializer: S) -> Result<<S as Serializer>::Ok, <S as Serializer>::Error>
    where
        S: Serializer,
    {
        self.id().serialize(serializer)
    }
}<|MERGE_RESOLUTION|>--- conflicted
+++ resolved
@@ -128,11 +128,11 @@
         reply_to: ReplyTo<AnyClientState>,
     },
 
-<<<<<<< HEAD
     QueryConsensusStates {
         request: QueryConsensusStatesRequest,
-        reply_to: ReplyTo<Vec<AnyConsensusStateWithHeight>>,
-=======
+        reply_to: ReplyTo<Vec<AnyConsensusStateWithHeight> >,
+    },
+
     QueryUpgradedClientState {
         height: Height,
         reply_to: ReplyTo<(AnyClientState, MerkleProof)>,
@@ -141,7 +141,6 @@
     QueryUpgradedConsensusState {
         height: Height,
         reply_to: ReplyTo<(AnyConsensusState, MerkleProof)>,
->>>>>>> 11f38795
     },
 
     QueryCommitmentPrefix {
@@ -260,12 +259,11 @@
         height: Height,
     ) -> Result<AnyClientState, Error>;
 
-<<<<<<< HEAD
     fn query_consensus_states(
         &self,
         request: QueryConsensusStatesRequest,
     ) -> Result<Vec<AnyConsensusStateWithHeight>, Error>;
-=======
+
     fn query_upgraded_client_state(
         &self,
         height: Height,
@@ -275,7 +273,6 @@
         &self,
         height: Height,
     ) -> Result<(AnyConsensusState, MerkleProof), Error>;
->>>>>>> 11f38795
 
     fn query_commitment_prefix(&self) -> Result<CommitmentPrefix, Error>;
 
