--- conflicted
+++ resolved
@@ -16,13 +16,8 @@
 mod version;
 
 use self::{
-<<<<<<< HEAD
-    config::ConfigCmd, keys::KeysCmd, light::LightCmd, listen::ListenCmd, query::QueryCmd,
-    start::StartCmd, tx::TxCmd, version::VersionCmd,
-=======
     config::ConfigCmd, light::LightCmd, listen::ListenCmd, query::QueryCmd, start::StartCmd,
-    tx::TxCmd, v0::V0Cmd, version::VersionCmd,
->>>>>>> bcbefaaa
+    tx::TxCmd, v0::V0Cmd, version::VersionCmd, keys::KeysCmd
 };
 
 use crate::config::Config;
